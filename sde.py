import os
import json
from datetime import datetime
import fire

import numpy as np
import torch
from torch.optim import Adam
# from sklearn.preprocessing import RobustScaler
# from sklearn.pipeline import make_pipeline
# from sklearn.compose import make_column_transformer

<<<<<<< HEAD
from models.sde import Generator, Discriminator, DriftMLP, DiffusionMLP
from models.layers import MLP
from models.initial_conditions import RandNormInitialCondition
=======
from models.sde import Generator, DiscriminatorSimple, SdeGeneratorConfig
>>>>>>> 6cf29291
from training import WGANClipTrainer, WGANGPTrainer, WGANLPTrainer
from dataloaders import get_sde_dataloader
from utils.plotting import SDETrainingPlotter
from utils import get_accelerator_device

from dataclasses import dataclass
from models.layers import FFNNConfig

from evaluate_sde import plot_model_results


@dataclass
class AdamConfig:
    lr: float = 1e-4
    betas: tuple[float, float] = (0.5, 0.9)
    weight_decay: float = 0.0

    def to_dict(self, prefix: str = ""):
        # prepend the prefix to the keys
        if prefix == "":
            return self.__dict__
        return {prefix + "_" + k: v for k, v in self.__dict__.items()}


def train_sdegan(params_file: str = None,
                 warm_start: bool = False,
                 epochs: int = 100,
                 device: str | None = None,
                 no_save: bool = False,
                 silent: bool = False,
                 hidden_size: int = 16) -> None:
    """
    Sets up and trains an SDE-GAN.

    Parameters
    ----------
    params_file : str, optional
        Path to a JSON file containing the parameters for the model. If None, the parameter set defined
        in the function will be used.
    warm_start : bool, optional
        If True, load saved models and continue training. Requires params_file to be specified.
        If False, train a new model.
    epochs : int, optional
        The number of epochs to train for.
    """
    # Set up training. All of these parameters are saved along with the models so the training can be reproduced.
    if params_file is not None:
        with open(params_file, 'r') as f:
            params = json.load(f)
    else:
        params = {
<<<<<<< HEAD
            'time_series_length':  24,  # number of nodes in generator output, discriminator input
            'ISO':            'ERCOT',
            'variables':     ['WIND'],
            'time_features':  ['HOD'],
            'initial_noise_size':   4,
            'gen_noise_size':       8,
            'gen_hidden_size':      4,
            'gen_mlp_size':        64,
            'gen_num_layers':       1,
            'dis_hidden_size':      4,
            'dis_mlp_size':        64,
            'dis_num_layers':       1,
            'critic_iterations':   10,
            'batch_size':        1826,
            'gen_lr':            1e-4,
            'dis_lr':            1e-4,
            'gen_betas':   (0.5, 0.9),
            'dis_betas':   (0.5, 0.9),
            'weight_clip':        0.1,
            'epochs':          epochs,
            'total_epochs_trained': 0,
            'random_seed':      12345
=======
            "ISO": "ERCOT",
            "variables": ["TOTALLOAD", "WIND", "SOLAR"],
            "time_features": ["HOD"],
            "time_series_length": 24,
            "critic_iterations": 5,
            "penalty_weight": 10.0,
            "epochs": epochs,
            "total_epochs_trained": 0,
            "random_seed": 12345,
            "batch_size": 64
>>>>>>> 6cf29291
        }
        data_size = len(params["variables"])
        time_size = len(params["time_features"])
        initial_noise_size = 16
        # hidden_size = 16

        gen_noise_embed_config = FFNNConfig(
            in_size=initial_noise_size,
            num_layers=2,
            num_units=32,
            out_size=hidden_size,
        )
        gen_drift_config = FFNNConfig(
            in_size=hidden_size + time_size,
            num_layers=3,
            num_units=64,
            out_size=hidden_size,
            final_activation="tanh"
        )
        gen_diffusion_config = FFNNConfig(
            in_size=hidden_size + time_size,
            num_layers=3,
            num_units=64,
            out_size=hidden_size,
            final_activation="tanh"
        )
        gen_readout_config = FFNNConfig(
            in_size=hidden_size+time_size,
            num_layers=3,
            num_units=64,
            out_size=len(params["variables"]),
            final_activation=["identity", "sigmoid", "hardsigmoid"]
        )
        sde_generator_config = SdeGeneratorConfig(
            noise_type="diagonal",
            sde_type="stratonovich",
            time_steps=params["time_series_length"],
            time_size=time_size,
            data_size=3,
            init_noise_size=initial_noise_size,
            noise_size=hidden_size,
            hidden_size=hidden_size,
            drift_config=gen_drift_config,
            diffusion_config=gen_diffusion_config,
            embed_config=gen_noise_embed_config,
            readout_config=gen_readout_config
        )
        discriminator_config = FFNNConfig(
            in_size=data_size * params["time_series_length"],
            num_layers=5,
            num_units=256,
            out_size=1
        )
        gen_opt_config = AdamConfig(
            lr=1e-4,
            betas=(0.5, 0.9),
            weight_decay=0.0
        )
        dis_opt_config = AdamConfig(
            lr=1e-4,
            betas=(0.5, 0.9),
            weight_decay=0.0
        )

        params.update(sde_generator_config.to_dict())
        params.update(discriminator_config.to_dict(prefix="dis"))
        params.update(gen_opt_config.to_dict(prefix="gen"))
        params.update(dis_opt_config.to_dict(prefix="dis"))

    # Find the most appropriate device for training
    device = device or get_accelerator_device()

    if isinstance(params['variables'], str):
        params['variables'] = [params['variables']]
    # seed for reproducibility
    np.random.seed(params['random_seed'])
    torch.manual_seed(params['random_seed'])

    G = Generator(sde_generator_config).to(device)
    D = DiscriminatorSimple(discriminator_config).to(device)
    dataloader, _, _, transformer = get_sde_dataloader(
        iso=params['ISO'],
        varname=params['variables'],
        segment_size=params['time_series_length'],
        batch_size=params['batch_size'],
        device=device
    )

    optimizer_G = Adam([
            {"params": G._initial.parameters(), "lr": 5*params["gen_lr"]},
            # {"params": G._initial.parameters()},
            {"params": G._func.parameters()},
            {"params": G._readout.parameters()}
        ], lr=params['gen_lr'], betas=params['gen_betas'])
    optimizer_D = Adam(D.parameters(), lr=params['dis_lr'], betas=params['dis_betas'])

    if warm_start and params_file is not None:
        # load the models based on the model naming scheme for CNN models:
        #    saved_models/cnn/cnn_{gen/dis}_{ISO}_{var1}{var2}...{varn}.pt
        # where {var1}...{varn} are the lowercase first letters of the variable names. This variable
        # naming scheme isn't ideal since there can be collisions, but for the variables we're using
        # it should be fine.
        G.load_state_dict(torch.load(f'saved_models/sde/sde_gen_{params["ISO"]}_{"".join([v.lower()[0] for v in params["variables"]])}.pt'))
        D.load_state_dict(torch.load(f'saved_models/sde/sde_dis_{params["ISO"]}_{"".join([v.lower()[0] for v in params["variables"]])}.pt'))

    plotter = SDETrainingPlotter(['G', 'D'], varnames=params['variables'], transformer=transformer)
    trainer = WGANGPTrainer(G, D, optimizer_G, optimizer_D,
                            critic_iterations=params['critic_iterations'],
                            plotter=plotter,
                            device=device,
                            silent=silent,
                            swa=True)

    plot_every  = max(1, params['epochs'] // 100)
    print_every = max(1, params['epochs'] // 30)
    trainer.train(data_loader=dataloader, epochs=params['epochs'], plot_every=plot_every, print_every=print_every)

    if no_save:
        return

    # Save the trained models, parameters, and visualizations
    dirname = 'saved_models/sde/'
    if not os.path.exists(dirname):
        os.makedirs(dirname)

    # Save training visualizations
    iso = params['ISO']
    postfix = f"hiddensize{hidden_size}_readoutHour"
    varnames_abbrev = ''.join([v.lower()[0] for v in params['variables']])
    trainer.save_training_gif(dirname + f'training_sde_{iso}_{varnames_abbrev}_{postfix}.gif')
    # Saving individual frames from the GIF. We need to be careful to not save a ton of frames.
    save_every = len(plotter.frames) // 20 + 1  # will save at most 20 frames
    plotter.save_frames(dirname + f'training_progress/training_sde_{iso}_{varnames_abbrev}_{postfix}.png',
                        save_every=save_every)

    # Save models
    torch.save(G.state_dict(), dirname + f'sde_gen_{iso}_{varnames_abbrev}_{postfix}.pt')
    torch.save(D.state_dict(), dirname + f'sde_dis_{iso}_{varnames_abbrev}_{postfix}.pt')

    if trainer._swa:
        torch.save(trainer.G_swa.state_dict(), dirname + f'sde_gen_swa_{iso}_{varnames_abbrev}_{postfix}.pt')
        torch.save(trainer.D_swa.state_dict(), dirname + f'sde_dis_swa_{iso}_{varnames_abbrev}_{postfix}.pt')

    # Save parameters
    params['total_epochs_trained'] += params['epochs']
    params['model_save_datetime'] = datetime.now().strftime('%Y-%m-%d %H:%M:%S')
    # reuse the params_file name if it was specified, otherwise use the default naming scheme
    filename = params_file if params_file is not None else dirname + f'params_sde_{iso}_{varnames_abbrev}_{postfix}.json'
    with open(filename, 'w') as f:
        json.dump(params, f)

    plot_model_results(G, transformer, params["variables"],
                       G_swa=trainer.G_swa if trainer._swa else None,
                       dir_suffix=f"ep{params['epochs']}_hidden{params['hidden_size']}_swa")


if __name__ == '__main__':
    fire.Fire(train_sdegan)<|MERGE_RESOLUTION|>--- conflicted
+++ resolved
@@ -10,13 +10,7 @@
 # from sklearn.pipeline import make_pipeline
 # from sklearn.compose import make_column_transformer
 
-<<<<<<< HEAD
-from models.sde import Generator, Discriminator, DriftMLP, DiffusionMLP
-from models.layers import MLP
-from models.initial_conditions import RandNormInitialCondition
-=======
 from models.sde import Generator, DiscriminatorSimple, SdeGeneratorConfig
->>>>>>> 6cf29291
 from training import WGANClipTrainer, WGANGPTrainer, WGANLPTrainer
 from dataloaders import get_sde_dataloader
 from utils.plotting import SDETrainingPlotter
@@ -68,30 +62,6 @@
             params = json.load(f)
     else:
         params = {
-<<<<<<< HEAD
-            'time_series_length':  24,  # number of nodes in generator output, discriminator input
-            'ISO':            'ERCOT',
-            'variables':     ['WIND'],
-            'time_features':  ['HOD'],
-            'initial_noise_size':   4,
-            'gen_noise_size':       8,
-            'gen_hidden_size':      4,
-            'gen_mlp_size':        64,
-            'gen_num_layers':       1,
-            'dis_hidden_size':      4,
-            'dis_mlp_size':        64,
-            'dis_num_layers':       1,
-            'critic_iterations':   10,
-            'batch_size':        1826,
-            'gen_lr':            1e-4,
-            'dis_lr':            1e-4,
-            'gen_betas':   (0.5, 0.9),
-            'dis_betas':   (0.5, 0.9),
-            'weight_clip':        0.1,
-            'epochs':          epochs,
-            'total_epochs_trained': 0,
-            'random_seed':      12345
-=======
             "ISO": "ERCOT",
             "variables": ["TOTALLOAD", "WIND", "SOLAR"],
             "time_features": ["HOD"],
@@ -102,7 +72,6 @@
             "total_epochs_trained": 0,
             "random_seed": 12345,
             "batch_size": 64
->>>>>>> 6cf29291
         }
         data_size = len(params["variables"])
         time_size = len(params["time_features"])
