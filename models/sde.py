--- conflicted
+++ resolved
@@ -94,58 +94,25 @@
         The generator SDE. The drift and diffusion functions as MLPs.
     """
     def __init__(self,
-<<<<<<< HEAD
-                 drift_func: torch.nn.Module,
-                 diffusion_func: torch.nn.Module) -> None:
-=======
                  noise_size: int,
                  hidden_size: int,
                  drift_config: FFNNConfig,
                  diffusion_config: FFNNConfig,
                  time_dependent_drift: bool,
                  time_dependent_diffusion: bool) -> None:
->>>>>>> 6cf29291
         """
         Constructor for the SDE
 
         Parameters
         ----------
-<<<<<<< HEAD
-        drift_func : torch.nn.Module
-            The drift function of the SDE.
-        diffusion_func : torch.nn.Module
-            The diffusion function of the SDE.
-        """
-        super().__init__()
-        self._drift = drift_func
-        self._diffusion = diffusion_func
-
-        # # General drift and diffusion functions modeled with MLPs.
-        # self._drift = MLP(
-        #     in_size=1 + hidden_size,  # +1 for time dimension
-        #     out_size=hidden_size,
-        #     mlp_size=mlp_size,
-        #     num_layers=num_layers,
-        #     activation='lipswish',
-        #     final_activation='tanh'
-        # )
-        # self._diffusion = MLP(
-        #     in_size=1 + hidden_size,
-        #     out_size=hidden_size * noise_size,
-        #     mlp_size=mlp_size,
-        #     num_layers=num_layers,
-        #     activation='lipswish',
-        #     final_activation='tanh'
-        # )
-=======
         noise_size : int
             The dimensionality of the noise term.
         hidden_size : int
             The dimensionality of the hidden state.
         """
         super().__init__()
-        self._noise_size = noise_size
-        self._hidden_size = hidden_size
+        self._drift = drift_func
+        self._diffusion = diffusion_func
 
         # General drift and diffusion functions modeled with MLPs.
         self._drift = FFNN(**drift_config.to_dict())
@@ -153,7 +120,6 @@
 
         self.time_dependent_drift = time_dependent_drift
         self.time_dependent_diffusion = time_dependent_diffusion
->>>>>>> 6cf29291
 
     def f_and_g(self,
                 t: torch.Tensor,
@@ -184,12 +150,8 @@
         # f = self._drift(tx)
         # g = self._diffusion(tx)
         # reshape to match needed matrix dimensions
-<<<<<<< HEAD
-        g = g.view(x.size(0), self._diffusion.state_size, self._diffusion.noise_size)
-=======
         if self.noise_type == "general":
             g = g.view(x.size(0), self._hidden_size, self._noise_size)
->>>>>>> 6cf29291
 
         return f, g
 
@@ -202,57 +164,6 @@
     Wrapper for the generator SDE. This defines the methods familiar to pytorch, such as forward.
     It wraps a GeneratorFunc instance and provides the mechanisms for numerically solving the SDE.
     """
-<<<<<<< HEAD
-    def __init__(self,
-                 drift_func: torch.nn.Module,
-                 diffusion_func: torch.nn.Module,
-                 initial_condition: InitialCondition,
-                 readout: torch.nn.Module | None = None,
-                 initial_condition_embedding: torch.nn.Module | None = None,
-                 time_steps: int = None) -> None:
-        """
-        Constructor for the SDE wrapper.
-
-        Parameters
-        ----------
-        data_size : int
-            The dimensionality of the data (number of variables).
-        initial_condition : InitialCondition
-            An object that samples a defined initial condition for the SDE.
-        noise_size : int
-            The dimensionality of the noise term in the SDE (the Brownian motion term).
-        hidden_size : int
-            The dimensionality of the state of the SDE.
-        mlp_size : int
-            The size of the hidden layers in the MLPs.
-        num_layers : int
-            The number of hidden layers in the MLPs.
-        """
-        super().__init__()
-        Preprocessor.__init__(self)
-
-        # An initial condition object that samples from some distribution.
-        self._initial_condition = initial_condition if initial_condition_embedding is None else torch.nn.Identity()
-
-        # MLP to map initial noise to the initial state of the SDE.
-        self._initial = torch.nn.Identity() if initial_condition_embedding is None else initial_condition_embedding
-        # self._initial = MLP(
-        #     in_size=self._initial_condition.output_size,
-        #     out_size=hidden_size,
-        #     mlp_size=mlp_size,
-        #     num_layers=num_layers,
-        #     activation='lipswish',
-        #     final_activation='sigmoid'
-        # )
-        # The SDE itself.
-        self._func = GeneratorFunc(drift_func, diffusion_func)
-        # MLP to map the state of the SDE to the space of the data.
-        self._readout = torch.nn.Identity() if readout is None else readout
-
-        # default number of time steps to evaluate the SDE at
-        # handy to not have to pass this in every time so we can use the same training infrastructure
-        self._time_steps = time_steps
-=======
     def __init__(self, config) -> None:
         """
         Constructor for the SDE wrapper.
@@ -280,7 +191,6 @@
         self._readout = FFNN(**config.readout_config.to_dict())
         # self._readout = torch.nn.Linear(config.readout_config.in_size, config.readout_config.out_size)
         self._time_dependent_readout = config.time_dependent_readout
->>>>>>> 6cf29291
 
     def forward(self,
                 init_noise: torch.Tensor,
@@ -452,19 +362,6 @@
         super().__init__()
 
         # tanh is important for model performance
-<<<<<<< HEAD
-        self._module = func
-        self._hidden_size = func.gen_state_size
-        self._data_size = func.data_state_size + func.time_features
-        # self._module = MLP(
-        #     in_size=1 + hidden_size,
-        #     out_size=hidden_size * (1 + data_size),
-        #     mlp_size=mlp_size,
-        #     num_layers=num_layers,
-        #     activation='lipswish',
-        #     final_activation='tanh'
-        # )
-=======
         self._module = FFNN(
             in_size=1 + hidden_size,
             out_size=hidden_size * (1 + data_size),
@@ -473,7 +370,6 @@
             activation='lipswish',
             final_activation='tanh'
         )
->>>>>>> 6cf29291
 
     def forward(self,
                 t: torch.Tensor,
@@ -528,17 +424,6 @@
         super().__init__()
 
         # MLP to map from data space to latent space of discriminator CDE.
-<<<<<<< HEAD
-        self._initial = torch.nn.Identity() if inital_condition_embedding is None else inital_condition_embedding
-        # self._initial = MLP(
-        #     1 + data_size,
-        #     hidden_size,
-        #     mlp_size,
-        #     num_layers,
-        #     activation='lipswish',
-        #     final_activation='sigmoid'
-        # )
-=======
         self._initial = FFNN(
             1 + data_size,
             hidden_size,
@@ -547,7 +432,6 @@
             activation='lipswish',
             final_activation='sigmoid'
         )
->>>>>>> 6cf29291
         # The discriminator CDE
         # self._func = DiscriminatorFunc(data_size, hidden_size, mlp_size, num_layers)
         self._func = DiscriminatorFunc(discr_func)
